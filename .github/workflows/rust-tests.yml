--- conflicted
+++ resolved
@@ -17,11 +17,7 @@
     strategy:
       fail-fast: false
       matrix:
-<<<<<<< HEAD
-        rust_version: [ "1.60.0", "1.74.0" ]
-=======
-        rust_version: [ "1.56.0", "1.75.0" ]
->>>>>>> 77f0d867
+        rust_version: [ "1.60.0", "1.75.0" ]
 
     services:
       ydb:
