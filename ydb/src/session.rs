--- conflicted
+++ resolved
@@ -144,12 +144,8 @@
 
         let mut channel = self.get_channel().await?;
         let response = channel.execute_data_query(req).await?;
-<<<<<<< HEAD
         debug!("response: {}", serde_json::to_string(&response.get_ref())?);
 
-        let operation_result: ExecuteQueryResult = self.handle_operation_result(response)?;
-        return QueryResult::from_proto(operation_result, error_on_truncated);
-=======
         let operation_result: ExecuteQueryResult = self.handle_operation_result(response)?;
 
         trace!(
@@ -158,7 +154,6 @@
         );
 
         QueryResult::from_proto(operation_result, error_on_truncated)
->>>>>>> d98122be
     }
 
     #[tracing::instrument(skip(self, query), fields(req_number=req_number()))]
