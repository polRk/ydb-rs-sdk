--- conflicted
+++ resolved
@@ -1,4 +1,3 @@
-<<<<<<< HEAD
 use crate::client::Client;
 use crate::client_builder::ClientBuilder;
 use crate::client_table::RetryOptions;
@@ -8,11 +7,8 @@
 use crate::transaction::Mode::SerializableReadWrite;
 use crate::transaction::Transaction;
 use crate::types::{Value, ValueList, ValueStruct};
-use crate::ydb_params;
 use async_once::AsyncOnce;
 use lazy_static::lazy_static;
-=======
->>>>>>> d98122be
 use std::collections::HashMap;
 use std::iter::FromIterator;
 use std::sync::{Arc, Mutex};
@@ -328,11 +324,11 @@
                     Query::from(
                         "
             DECLARE $res AS Int32?;
-            
+
             SELECT $res AS res;
         ",
                     )
-                    .with_params(ydb_params!("$res" => param)),
+                        .with_params(ydb_params!("$res" => param)),
                 )
                 .await?;
             let mut row = res.into_only_row()?;
@@ -591,7 +587,7 @@
 
 UPSERT INTO stream_query
 SELECT
-    * 
+    *
 FROM
     AS_TABLE($values);
 ",
