<<<<<<< HEAD
use std::collections::HashMap;
=======
>>>>>>> a4dbd513
use crate::grpc_wrapper::raw_errors::RawError;
use crate::grpc_wrapper::raw_table_service::query_stats::RawQueryStatMode;
use crate::grpc_wrapper::raw_table_service::transaction_control::RawTransactionControl;
use crate::grpc_wrapper::raw_table_service::value::{RawResultSet, RawTypedValue};
use crate::grpc_wrapper::raw_table_service::value_type::RawType;
use crate::grpc_wrapper::raw_ydb_operation::RawOperationParams;
use std::collections::HashMap;

pub(crate) struct RawExecuteDataQueryRequest {
    pub session_id: String,
    pub tx_control: RawTransactionControl,
    pub yql_text: String,
    pub operation_params: RawOperationParams,
    pub params: HashMap<String, RawTypedValue>,
    pub keep_in_cache: bool,
    pub collect_stats: RawQueryStatMode,
}

impl From<RawExecuteDataQueryRequest> for ydb_grpc::ydb_proto::table::ExecuteDataQueryRequest {
    fn from(v: RawExecuteDataQueryRequest) -> Self {
        Self {
            session_id: v.session_id,
            tx_control: Some(v.tx_control.into()),
            query: Some(ydb_grpc::ydb_proto::table::Query {
                query: Some(ydb_grpc::ydb_proto::table::query::Query::YqlText(
                    v.yql_text,
                )),
            }),
            parameters: v.params.into_iter().map(|(k, v)| (k, v.into())).collect(),
            query_cache_policy: Some(ydb_grpc::ydb_proto::table::QueryCachePolicy {
                keep_in_cache: v.keep_in_cache,
            }),
            operation_params: Some(v.operation_params.into()),
            collect_stats: ydb_grpc::ydb_proto::table::query_stats_collection::Mode::from(
                v.collect_stats,
            ) as i32,
        }
    }
}

pub(crate) struct RawExecuteDataQueryResult {
    result_sets: Vec<RawResultSet>,
    tx_meta: RawTransactionMeta,
    query_meta: RawQueryMeta,
    // query_stats: Option<RawQueryStats>, // todo
}

impl TryFrom<ydb_grpc::ydb_proto::table::ExecuteQueryResult> for RawExecuteDataQueryResult {
    type Error = RawError;

<<<<<<< HEAD
    fn try_from(value: ydb_grpc::ydb_proto::table::ExecuteQueryResult) -> Result<Self, Self::Error> {
=======
    fn try_from(
        value: ydb_grpc::ydb_proto::table::ExecuteQueryResult,
    ) -> Result<Self, Self::Error> {
        let result_sets_res: Result<_, RawError> = value
            .result_sets
            .into_iter()
            .map(|item| item.try_into())
            .collect();
        Self {
            result_sets: result_sets_res?,
            tx_meta: value
                .tx_meta
                .ok_or(RawError::custom("no tx_meta at ExecuteQueryResult"))?
                .into(),
            query_meta: value
                .query_meta
                .ok_or(RawError::custom("no query_mets at ExecuteQueryResult"))?
                .try_into()?,
        };

>>>>>>> a4dbd513
        todo!()
    }
}

pub(crate) struct RawTransactionMeta {
    pub id: String,
}

impl From<ydb_grpc::ydb_proto::table::TransactionMeta> for RawTransactionMeta {
    fn from(value: ydb_grpc::ydb_proto::table::TransactionMeta) -> Self {
        Self { id: value.id }
    }
}

pub(crate) struct RawQueryMeta {
    pub id: String,
    pub parameter_types: HashMap<String, RawType>,
}

impl TryFrom<ydb_grpc::ydb_proto::table::QueryMeta> for RawQueryMeta {
    type Error = RawError;

    fn try_from(value: ydb_grpc::ydb_proto::table::QueryMeta) -> Result<Self, Self::Error> {
        let parameter_types_res: Result<HashMap<_, _>, RawError> = value
            .parameters_types
            .into_iter()
            .map(|(key, value)| Ok((key, value.try_into()?)))
            .collect();

        Ok(Self {
            id: value.id,
            parameter_types: parameter_types_res?,
        })
    }
}<|MERGE_RESOLUTION|>--- conflicted
+++ resolved
@@ -1,7 +1,4 @@
-<<<<<<< HEAD
 use std::collections::HashMap;
-=======
->>>>>>> a4dbd513
 use crate::grpc_wrapper::raw_errors::RawError;
 use crate::grpc_wrapper::raw_table_service::query_stats::RawQueryStatMode;
 use crate::grpc_wrapper::raw_table_service::transaction_control::RawTransactionControl;
@@ -52,9 +49,6 @@
 impl TryFrom<ydb_grpc::ydb_proto::table::ExecuteQueryResult> for RawExecuteDataQueryResult {
     type Error = RawError;
 
-<<<<<<< HEAD
-    fn try_from(value: ydb_grpc::ydb_proto::table::ExecuteQueryResult) -> Result<Self, Self::Error> {
-=======
     fn try_from(
         value: ydb_grpc::ydb_proto::table::ExecuteQueryResult,
     ) -> Result<Self, Self::Error> {
@@ -75,7 +69,6 @@
                 .try_into()?,
         };
 
->>>>>>> a4dbd513
         todo!()
     }
 }
