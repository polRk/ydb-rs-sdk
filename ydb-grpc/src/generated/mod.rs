pub mod google {
    pub mod protobuf {
        include!("google.protobuf.rs");
    }
}
pub mod ydb {
    pub mod discovery {
        pub mod v1 {
            include!("ydb.discovery.v1.rs");
        }
        include!("ydb.discovery.rs");
<<<<<<< HEAD
=======
    }
    pub mod formats {
        include!("ydb.formats.rs");
    }
    pub mod issue {
        include!("ydb.issue.rs");
>>>>>>> 5445e93e
    }
    pub mod operations {
        include!("ydb.operations.rs");
    }
    pub mod scheme {
        pub mod v1 {
            include!("ydb.scheme.v1.rs");
        }
        include!("ydb.scheme.rs");
    }
<<<<<<< HEAD
    pub mod issue {
        include!("ydb.issue.rs");
    }
    pub mod table_stats {
        include!("ydb.table_stats.rs");
    }
    pub mod formats {
        include!("ydb.formats.rs");
    }
=======
>>>>>>> 5445e93e
    pub mod table {
        pub mod v1 {
            include!("ydb.table.v1.rs");
        }
        include!("ydb.table.rs");
    }
<<<<<<< HEAD
    pub mod operations {
        include!("ydb.operations.rs");
=======
    pub mod table_stats {
        include!("ydb.table_stats.rs");
>>>>>>> 5445e93e
    }
    include!("ydb.rs");
}<|MERGE_RESOLUTION|>--- conflicted
+++ resolved
@@ -9,15 +9,12 @@
             include!("ydb.discovery.v1.rs");
         }
         include!("ydb.discovery.rs");
-<<<<<<< HEAD
-=======
     }
     pub mod formats {
         include!("ydb.formats.rs");
     }
     pub mod issue {
         include!("ydb.issue.rs");
->>>>>>> 5445e93e
     }
     pub mod operations {
         include!("ydb.operations.rs");
@@ -28,31 +25,14 @@
         }
         include!("ydb.scheme.rs");
     }
-<<<<<<< HEAD
-    pub mod issue {
-        include!("ydb.issue.rs");
-    }
-    pub mod table_stats {
-        include!("ydb.table_stats.rs");
-    }
-    pub mod formats {
-        include!("ydb.formats.rs");
-    }
-=======
->>>>>>> 5445e93e
     pub mod table {
         pub mod v1 {
             include!("ydb.table.v1.rs");
         }
         include!("ydb.table.rs");
     }
-<<<<<<< HEAD
-    pub mod operations {
-        include!("ydb.operations.rs");
-=======
     pub mod table_stats {
         include!("ydb.table_stats.rs");
->>>>>>> 5445e93e
     }
     include!("ydb.rs");
 }